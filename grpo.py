--- conflicted
+++ resolved
@@ -50,11 +50,7 @@
         The updated policy.
     """
     # Sample G outputs from the policy for each query in query_batch
-<<<<<<< HEAD
-    inputs, outputs = sample_outputs(
-=======
     inputs = sample_outputs(
->>>>>>> 6d1f8ff8
         policy_model,
         tokenizer,
         query_batch["prompt"],
@@ -63,13 +59,9 @@
         temperature,
     )
 
-<<<<<<< HEAD
-    padding_mask = inputs["input_ids"].ne(tokenizer.pad_token_id)
-=======
-    all_responses = inputs['all_responses_reshaped']
+    all_responses = inputs["all_responses_reshaped"]
 
     padding_mask = inputs["labels"].ne(tokenizer.pad_token_id)
->>>>>>> 6d1f8ff8
     logger.info(f"Padding mask shape: {padding_mask.shape}")
     logger.info(f"Num non-zero tokens in padding mask: {padding_mask.sum()}")
 
@@ -99,11 +91,7 @@
             )
         else:
             # If mu=1, we don't need to compute old log probs
-<<<<<<< HEAD
-            old_log_probs = torch.zeros_like(inputs["input_ids"], dtype=torch.bfloat16)
-=======
-            old_log_probs = torch.zeros_like(inputs['labels'], dtype=torch.bfloat16)
->>>>>>> 6d1f8ff8
+            old_log_probs = torch.zeros_like(inputs["labels"], dtype=torch.bfloat16)
         # Swap the policy model and reference model
         gpu_device = policy_model.device
         policy_model.to("cpu")
@@ -111,11 +99,7 @@
 
         reference_model_log_probs = compute_log_probs(
             policy=reference_model,
-<<<<<<< HEAD
-            inputs=inputs,  
-=======
             inputs=inputs,  # The dictionary from sample_outputs
->>>>>>> 6d1f8ff8
             temperature=temperature,
         )
         # Swap back the models
@@ -130,11 +114,7 @@
         # Compute log probabilities for the current policy model, this needs gradients
         model_log_probs = compute_log_probs(
             policy=policy_model,
-<<<<<<< HEAD
-            inputs=inputs,  
-=======
             inputs=inputs,
->>>>>>> 6d1f8ff8
             temperature=temperature,
         )
         # Compute GRPO objective
@@ -154,7 +134,7 @@
         # Take the mean loss across the batch
         loss = torch.mean(loss)
         logger.info(f"Loss: {loss.item()}")
-        wandb.log({"train_loss": loss.item()})        
+        wandb.log({"train_loss": loss.item()})
         loss.backward()
 
         grad_norm = find_grad_norm(policy_model)
@@ -199,11 +179,7 @@
     G: int,
     max_new_tokens: int = MAX_NEW_TOKENS,
     temperature: float = TEMPERATURE,
-<<<<<<< HEAD
-) -> tuple[torch.Tensor, torch.Tensor, List[List[str]]]:
-=======
 ) -> Dict[torch.tensor, list, torch.tensor, torch.tensor]:
->>>>>>> 6d1f8ff8
     """
     Sample G outputs from the policy for each query in query_batch. Doesn't track gradients or log probs.
 
@@ -240,47 +216,34 @@
     # Generate outputs
     with torch.no_grad():
         output = policy.generate(**tokenized_queries, generation_config=gen_config)
-    
+
     # Get the full output sequences (including input)
     output_ids = output.sequences
-<<<<<<< HEAD
-    
-    # Get only the generated part (excluding input)
-    generated_ids = output_ids[:, tokenized_queries["input_ids"].shape[1]:]
-    
-    # Decode the generated tokens
-=======
-
-    generated_ids = output_ids[:, tokenized_queries["input_ids"].shape[1]:]
+
+    generated_ids = output_ids[:, tokenized_queries["input_ids"].shape[1] :]
     input_ids = tokenized_queries["input_ids"]
     attention_mask = tokenized_queries["attention_mask"]
 
->>>>>>> 6d1f8ff8
     batch_responses = tokenizer.batch_decode(generated_ids, skip_special_tokens=True)
     # Reshape the responses to have shape (batch_size, G), each item contains the generated text and log probs
     batch_size = len(query_batch)
     responses_reshaped = [
         batch_responses[i * G : (i + 1) * G] for i in range(batch_size)
     ]
-    
+
     # Reshape the output IDs to (batch_size, G, max_length)
     output_ids = output_ids.reshape(batch_size, G, -1)
-    
+
     # Reshape the generated IDs to (batch_size, G, max_new_tokens)
     generated_ids = generated_ids.reshape(batch_size, G, -1)
-    
+
     # Verify shapes
     assert (
-        output_ids.shape[0] == tokenized_queries["input_ids"].shape[0]
-    ), "Output IDs must have the same batch size as input IDs"
-    assert (
-<<<<<<< HEAD
+        generated_ids_reshaped.shape[0] == input_ids.shape[0]
+    ), "Generated IDs must have the same batch size as input IDs"
+    assert (
         output_ids.shape[1] == G
     ), "Output IDs must have the same number of outputs as G"
-=======
-        generated_ids_reshaped.shape[0] == input_ids.shape[0]
-    ), "Generated IDs must have the same batch size as input IDs"
->>>>>>> 6d1f8ff8
     assert (
         generated_ids.shape[0] == batch_size
     ), "Generated IDs must have the same batch size as input"
@@ -294,27 +257,29 @@
         len(group) == G for group in responses_reshaped
     ), "Each output group must have G responses"
 
-<<<<<<< HEAD
-    return output_ids, generated_ids, responses_reshaped
-=======
-    input_ids = input_ids.unsqueeze(1).expand(-1, G, -1).reshape(batch_size*G, -1)
-    attention_mask = attention_mask.unsqueeze(1).expand(-1, G, -1).reshape(batch_size*G, -1)
-
-    assert (
-        input_ids.shape[0] == batch_size*G
+    input_ids = input_ids.unsqueeze(1).expand(-1, G, -1).reshape(batch_size * G, -1)
+    attention_mask = (
+        attention_mask.unsqueeze(1).expand(-1, G, -1).reshape(batch_size * G, -1)
+    )
+
+    assert (
+        input_ids.shape[0] == batch_size * G
     ), "Input IDs must have the size as batch_size * G"
-    assert (
-        attention_mask.shape[0] == len(batch_responses)
+    assert attention_mask.shape[0] == len(
+        batch_responses
     ), "Input IDs must have the same number of outputs as G"
-
 
     # generated_ids (batch_size*G,  response_max_length)
     # all_responses (batch_size*G,  response_max_length)
     # responses_reshaped (batch_size, G, response_max_length)
     # input_ids     (batch_size*G,    query_max_length)
     # attention_mask (batch_size*G, query_max_length)
-    return {'labels': generated_ids, 'all_responses_reshaped': responses_reshaped, 'input_ids': input_ids, 'attention_mask': attention_mask}
->>>>>>> 6d1f8ff8
+    return {
+        "labels": generated_ids,
+        "all_responses_reshaped": responses_reshaped,
+        "input_ids": input_ids,
+        "attention_mask": attention_mask,
+    }
 
 
 def calculate_grpo_advantage(rewards: torch.Tensor) -> torch.Tensor:
@@ -338,7 +303,7 @@
     temperature: float = TEMPERATURE,
 ) -> torch.Tensor:
     """
-    The following code closely follows the implementation found at: 
+    The following code closely follows the implementation found at:
     https://github.com/McGill-NLP/nano-aha-moment/blob/0ce62ece2681eefad8041b9336fc7d2cd1a3687a/utils.py#L109
 
 
@@ -370,7 +335,7 @@
     input_ids = inputs["input_ids"].to(device)
     attention_mask = inputs["attention_mask"].to(device)
     labels = inputs["labels"].to(device)
-    
+
     # Run forward pass
     outputs = policy(
         input_ids=input_ids,
@@ -378,24 +343,24 @@
         return_dict=True,
         use_cache=False,
     )
-    
+
     # Get logits and apply temperature
     logits = outputs.logits.float() / temperature
-    
+
     # Shift sequences for causal modeling
     shift_logits = logits[..., :-1, :].contiguous()
     shift_labels = labels[..., 1:].contiguous()
-    
+
     # Create mask for valid labels
     label_mask = (shift_labels != -100).float()
     shift_labels[shift_labels == -100] = 0
-    
+
     # Calculate log probabilities
     log_probs = torch.log_softmax(shift_logits, dim=-1)
     log_probs = torch.gather(log_probs, dim=2, index=shift_labels.unsqueeze(2))
     log_probs = log_probs.squeeze(2)
     log_probs = log_probs * label_mask
-    
+
     return log_probs
 
 
